--- conflicted
+++ resolved
@@ -30,21 +30,14 @@
     "@openzeppelin/contracts-upgradeable": "^5.4.0",
     "@openzeppelin/hardhat-upgrades": "^3.2.0",
     "@types/node": "^20.19.19",
-<<<<<<< HEAD
-    "hardhat": "2.22.6",
-=======
     "hardhat": "^2.26.0",
->>>>>>> 74f0b844
     "prettier": "^3.3.2",
     "prettier-plugin-solidity": "^1.3.1",
     "solhint": "^5.0.1",
     "ts-node": "^10.9.2",
     "typescript": "^5.9.3"
-<<<<<<< HEAD
-=======
   },
   "dependencies": {
-    "dotenv": "^17.2.3"
->>>>>>> 74f0b844
+    "dotenv": "^16.4.5"
   }
 }