import { HardhatUserConfig } from "hardhat/config";
<<<<<<< HEAD
import "@nomicfoundation/hardhat-ignition-ethers";
=======
// import "@nomicfoundation/hardhat-ignition-ethers"; // Temporarily disabled to resolve module issue
>>>>>>> 74f0b844
import "@nomicfoundation/hardhat-toolbox";
import "@openzeppelin/hardhat-upgrades";

const config: HardhatUserConfig = {
  solidity: "0.8.24",
  paths: {
    sources: "./contracts",
    tests: "./test",
    cache: "./cache",
    artifacts: "./artifacts",
<<<<<<< HEAD
    ignition: "./ignition",
=======
    ignition: "./ignition"
>>>>>>> 74f0b844
  },
  networks: {
    localhost: {
      url: "http://127.0.0.1:8545",
<<<<<<< HEAD
      chainId: 1234,
    },
  },
=======
      chainId: 1234
    }
  }
>>>>>>> 74f0b844
};

export default config;<|MERGE_RESOLUTION|>--- conflicted
+++ resolved
@@ -1,9 +1,5 @@
 import { HardhatUserConfig } from "hardhat/config";
-<<<<<<< HEAD
-import "@nomicfoundation/hardhat-ignition-ethers";
-=======
 // import "@nomicfoundation/hardhat-ignition-ethers"; // Temporarily disabled to resolve module issue
->>>>>>> 74f0b844
 import "@nomicfoundation/hardhat-toolbox";
 import "@openzeppelin/hardhat-upgrades";
 
@@ -14,24 +10,14 @@
     tests: "./test",
     cache: "./cache",
     artifacts: "./artifacts",
-<<<<<<< HEAD
-    ignition: "./ignition",
-=======
     ignition: "./ignition"
->>>>>>> 74f0b844
   },
   networks: {
     localhost: {
       url: "http://127.0.0.1:8545",
-<<<<<<< HEAD
-      chainId: 1234,
-    },
-  },
-=======
       chainId: 1234
     }
   }
->>>>>>> 74f0b844
 };
 
 export default config;